using EzBot.Models;
using EzBot.Models.Indicator;

namespace EzBot.Core.Indicator;

// EhlersTriangleMovingAverage
<<<<<<< HEAD
public class ETMA(EtmaParameter parameter) : ITrendIndicator
=======
public class Etma(EtmaParameter parameter) : ITrendIndicator
>>>>>>> f07502f7
{
    private readonly int _lengthETMA = parameter.Lenght;
    private readonly SignalStrength _signalStrength = parameter.SignalStrength;

    private readonly List<int> _signalEntryLongETMA = [];
    private readonly List<int> _signalEntryShortETMA = [];
    private readonly List<double> _filtETMA = [];
    private readonly List<double> _sloETMA = [];
    private readonly List<int> _sigETMA = [];

    public void Calculate(List<BarData> bars)
    {
        _filtETMA.Clear();
        _sloETMA.Clear();
        _sigETMA.Clear();
        _signalEntryLongETMA.Clear();
        _signalEntryShortETMA.Clear();

        double l2ETMA = _lengthETMA / 2.0;

        for (int i = 0; i < bars.Count; i++)
        {
            // Use (H + L + 2C) / 4 instead of close
            double srcETMA = (bars[i].High + bars[i].Low + bars[i].Close + bars[i].Close) / 4.0;

            double filtETMA_i = 0.0;
            double coefETMA = 0.0;

            // Triangular moving average weighting
            for (int j = 1; j <= _lengthETMA; j++)
            {
                int idx = i - j + 1;
                if (idx < 0) break; // not enough historical data

                double cETMA = (j < l2ETMA)
                    ? j
                    : (j > l2ETMA ? _lengthETMA + 1 - j : l2ETMA);

                double srcETMA_idx = (bars[idx].High + bars[idx].Low + bars[idx].Close + bars[idx].Close) / 4.0;
                filtETMA_i += cETMA * srcETMA_idx;
                coefETMA += cETMA;
            }

            if (coefETMA != 0)
                filtETMA_i /= coefETMA;

            _filtETMA.Add(filtETMA_i);

            // sloETMA = current source - TMA
            double sloETMA_i = srcETMA - filtETMA_i;
            _sloETMA.Add(sloETMA_i);

            // sigETMA logic
            double previousSlo = (i > 0) ? _sloETMA[i - 1] : 0.0;
            int sigETMA_i = 0;
            if (sloETMA_i > 0)
                sigETMA_i = (sloETMA_i > previousSlo) ? 2 : 1;
            else if (sloETMA_i < 0)
                sigETMA_i = (sloETMA_i < previousSlo) ? -2 : -1;

            _sigETMA.Add(sigETMA_i);

            // Decide how "strong" the signals must be
            bool signalEntryLongETMA_i = false;
            bool signalEntryShortETMA_i = false;

            switch (_signalStrength)
            {
                case SignalStrength.VeryStrong:
                    // Very Strong => sigETMA > 1 && close > TMA, or < -1 && close < TMA
                    signalEntryLongETMA_i = (sigETMA_i > 1) && (bars[i].Close > filtETMA_i);
                    signalEntryShortETMA_i = (sigETMA_i < -1) && (bars[i].Close < filtETMA_i);
                    break;

                case SignalStrength.Strong:
                    // Strong => sigETMA > 0 && close > TMA, or < 0 && close < TMA
                    signalEntryLongETMA_i = (sigETMA_i > 0) && (bars[i].Close > filtETMA_i);
                    signalEntryShortETMA_i = (sigETMA_i < 0) && (bars[i].Close < filtETMA_i);
                    break;

                case SignalStrength.Signal:
                    // Signal => just close > TMA or close < TMA
                    signalEntryLongETMA_i = bars[i].Close > filtETMA_i;
                    signalEntryShortETMA_i = bars[i].Close < filtETMA_i;
                    break;
            }

            _signalEntryLongETMA.Add(signalEntryLongETMA_i ? 1 : 0);
            _signalEntryShortETMA.Add(signalEntryShortETMA_i ? -1 : 0);
        }
    }

    public TrendSignal GetTrendSignal()
    {
        if (_signalEntryLongETMA.Any() && _signalEntryLongETMA.Last() == 1)
            return TrendSignal.Bullish;
        if (_signalEntryShortETMA.Any() && _signalEntryShortETMA.Last() == -1)
            return TrendSignal.Bearish;
        return TrendSignal.Neutral;
    }
}<|MERGE_RESOLUTION|>--- conflicted
+++ resolved
@@ -4,11 +4,7 @@
 namespace EzBot.Core.Indicator;
 
 // EhlersTriangleMovingAverage
-<<<<<<< HEAD
-public class ETMA(EtmaParameter parameter) : ITrendIndicator
-=======
 public class Etma(EtmaParameter parameter) : ITrendIndicator
->>>>>>> f07502f7
 {
     private readonly int _lengthETMA = parameter.Lenght;
     private readonly SignalStrength _signalStrength = parameter.SignalStrength;
